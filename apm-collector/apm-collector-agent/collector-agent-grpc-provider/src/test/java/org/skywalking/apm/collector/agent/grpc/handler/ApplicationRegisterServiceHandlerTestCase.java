/*
 * Copyright 2017, OpenSkywalking Organization All rights reserved.
 *
 * Licensed under the Apache License, Version 2.0 (the "License");
 * you may not use this file except in compliance with the License.
 * You may obtain a copy of the License at
 *
 *     http://www.apache.org/licenses/LICENSE-2.0
 *
 * Unless required by applicable law or agreed to in writing, software
 * distributed under the License is distributed on an "AS IS" BASIS,
 * WITHOUT WARRANTIES OR CONDITIONS OF ANY KIND, either express or implied.
 * See the License for the specific language governing permissions and
 * limitations under the License.
 *
 * Project repository: https://github.com/OpenSkywalking/skywalking
 */

package org.skywalking.apm.collector.agent.grpc.handler;

import io.grpc.ManagedChannel;
import io.grpc.ManagedChannelBuilder;
import org.skywalking.apm.network.proto.Application;
import org.skywalking.apm.network.proto.ApplicationMapping;
import org.skywalking.apm.network.proto.ApplicationRegisterServiceGrpc;
import org.slf4j.Logger;
import org.slf4j.LoggerFactory;

/**
 * @author peng-yongsheng
 */
public class ApplicationRegisterServiceHandlerTestCase {

    private final Logger logger = LoggerFactory.getLogger(ApplicationRegisterServiceHandlerTestCase.class);

    private ApplicationRegisterServiceGrpc.ApplicationRegisterServiceBlockingStub stub;

<<<<<<< HEAD
    //@Test
=======
>>>>>>> b744d402
    public void testRegister() {
        ManagedChannel channel = ManagedChannelBuilder.forAddress("localhost", 11800).usePlaintext(true).build();
        stub = ApplicationRegisterServiceGrpc.newBlockingStub(channel);

        Application application = Application.newBuilder().addApplicationCode("test141").build();
        ApplicationMapping mapping = stub.register(application);
        logger.debug(mapping.getApplication(0).getKey() + ", " + mapping.getApplication(0).getValue());
    }
}<|MERGE_RESOLUTION|>--- conflicted
+++ resolved
@@ -35,10 +35,6 @@
 
     private ApplicationRegisterServiceGrpc.ApplicationRegisterServiceBlockingStub stub;
 
-<<<<<<< HEAD
-    //@Test
-=======
->>>>>>> b744d402
     public void testRegister() {
         ManagedChannel channel = ManagedChannelBuilder.forAddress("localhost", 11800).usePlaintext(true).build();
         stub = ApplicationRegisterServiceGrpc.newBlockingStub(channel);
